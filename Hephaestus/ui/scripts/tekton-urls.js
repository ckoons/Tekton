--- conflicted
+++ resolved
@@ -97,7 +97,6 @@
     return tektonUrl("telos", path, ...args);
 }
 
-<<<<<<< HEAD
 function metisUrl(path = "", ...args) {
     return tektonUrl("metis", path, ...args);
 }
@@ -126,13 +125,10 @@
     return tektonUrl("harmonia", path, ...args);
 }
 
-=======
->>>>>>> d4a0e1d3
 function engramUrl(path = "", ...args) {
     return tektonUrl("engram", path, ...args);
 }
 
-<<<<<<< HEAD
 function peniaUrl(path = "", ...args) {
     return tektonUrl("penia", path, ...args);
 }
@@ -140,9 +136,6 @@
 function hephaestusUrl(path = "", ...args) {
     return tektonUrl("hephaestus", path, ...args);
 }
-
-=======
->>>>>>> d4a0e1d3
 // Make functions globally available
 if (typeof window !== 'undefined') {
     // Core function
@@ -159,7 +152,6 @@
     window.aishUrl = aishUrl;
     window.ergonUrl = ergonUrl;
     window.telosUrl = telosUrl;
-<<<<<<< HEAD
     window.metisUrl = metisUrl;
     window.synthesisUrl = synthesisUrl;
     window.apolloUrl = apolloUrl;
@@ -170,9 +162,6 @@
     window.engramUrl = engramUrl;
     window.peniaUrl = peniaUrl;
     window.hephaestusUrl = hephaestusUrl;
-=======
-    window.engramUrl = engramUrl;
->>>>>>> d4a0e1d3
 }
 
 // Export for module systems
@@ -192,7 +181,6 @@
         aishUrl,
         ergonUrl,
         telosUrl,
-<<<<<<< HEAD
         metisUrl,
         synthesisUrl,
         apolloUrl,
@@ -203,9 +191,6 @@
         engramUrl,
         peniaUrl,
         hephaestusUrl
-=======
-        engramUrl
->>>>>>> d4a0e1d3
     };
 }
 
